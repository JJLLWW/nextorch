--- conflicted
+++ resolved
@@ -2,11 +2,8 @@
 warnings.filterwarnings("ignore")
 
 import numpy as np
-<<<<<<< HEAD
 import pytest
 from nextorch import bo, doe, utils
-=======
->>>>>>> f148cfa0
 
 import os
 import sys
